--- conflicted
+++ resolved
@@ -41,13 +41,8 @@
         finally:
             self._indent -= 1
 
-<<<<<<< HEAD
     def content(self) -> str:
-        return '\n'.join(self._lines)
-=======
-    def content(self):
         return '\n'.join(self._lines) + '\n'
->>>>>>> 35e8c460
 
 
 class Service(NamedTuple):
@@ -198,16 +193,9 @@
                     types_map[method.input_type],
                     types_map[method.output_type],
                 ))
-<<<<<<< HEAD
             services.append(
                 Service(service.name, methods=methods)  # type: ignore
             )
-        if not services:
-            continue
-=======
-            services.append(Service(service.name,
-                                    methods=methods))
->>>>>>> 35e8c460
 
         out = response.file.add()
         out.name = file_to_generate.replace('.proto', SUFFIX)
