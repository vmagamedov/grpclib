import asyncio
import struct
import time
import socket
import logging

from io import BytesIO
from abc import ABC, abstractmethod
from typing import Optional, List, Tuple, Dict, NamedTuple, Callable
from typing import cast, TYPE_CHECKING
<<<<<<< HEAD
from asyncio import Transport, Protocol, Event, AbstractEventLoop, \
    BaseTransport, TimerHandle
=======
from asyncio import Transport, Protocol, Event, BaseTransport
>>>>>>> cffca6e4
from asyncio import Queue
from functools import partial
from collections import deque

from h2.errors import ErrorCodes
from h2.config import H2Configuration
from h2.events import Event as H2Event
from h2.events import RequestReceived, DataReceived, StreamEnded, WindowUpdated
from h2.events import ConnectionTerminated, RemoteSettingsChanged
from h2.events import SettingsAcknowledged, ResponseReceived, TrailersReceived
from h2.events import StreamReset, PriorityUpdated, PingAcknowledged
from h2.settings import SettingCodes
from h2.connection import H2Connection, ConnectionState
from h2.exceptions import ProtocolError, TooManyStreamsError, StreamClosedError

from .utils import Wrapper
from .config import Configuration
from .exceptions import StreamTerminatedError


if TYPE_CHECKING:
    from typing import Deque


try:
    from h2.events import PingReceived, PingAckReceived
except ImportError:
    PingReceived = object()
    PingAckReceived = object()


log = logging.getLogger(__name__)


if hasattr(socket, 'TCP_NODELAY'):
    _sock_type_mask = 0xf if hasattr(socket, 'SOCK_NONBLOCK') else 0xffffffff

    def _set_nodelay(sock: socket.socket) -> None:
        if (
            sock.family in {socket.AF_INET, socket.AF_INET6}
            and sock.type & _sock_type_mask == socket.SOCK_STREAM
            and sock.proto == socket.IPPROTO_TCP
        ):
            sock.setsockopt(socket.IPPROTO_TCP, socket.TCP_NODELAY, 1)
else:
    def _set_nodelay(sock: socket.socket) -> None:
        pass


class UnackedData(NamedTuple):
    data: bytes
    data_size: int
    ack_size: int


class AckedData(NamedTuple):
    data: memoryview
    data_size: int


class Buffer:

    def __init__(self, ack_callback: Callable[[int], None]) -> None:
        self._ack_callback = ack_callback
        self._eof = False
        self._unacked: 'Queue[UnackedData]' = Queue()
        self._acked: 'Deque[AckedData]' = deque()
        self._acked_size = 0

    def add(self, data: bytes, ack_size: int) -> None:
        self._unacked.put_nowait(UnackedData(data, len(data), ack_size))

    def eof(self) -> None:
        self._unacked.put_nowait(UnackedData(b'', 0, 0))
        self._eof = True

    async def read(self, size: int) -> bytes:
        assert size >= 0, 'Size can not be negative'
        if size == 0:
            return b''

        if not self._eof or not self._unacked.empty():
            while self._acked_size < size:
                data, data_size, ack_size = await self._unacked.get()
                if not ack_size:
                    break
                self._acked.append(AckedData(memoryview(data), data_size))
                self._acked_size += data_size
                self._ack_callback(ack_size)

        if self._eof and self._acked_size == 0:
            return b''

        if self._acked_size < size:
            raise AssertionError('Received less data than expected')

        chunks = []
        chunks_size = 0
        while chunks_size < size:
            next_chunk, next_chunk_size = self._acked[0]
            if chunks_size + next_chunk_size <= size:
                chunks.append(next_chunk)
                chunks_size += next_chunk_size
                self._acked.popleft()
            else:
                offset = size - chunks_size
                chunks.append(next_chunk[:offset])
                chunks_size += offset
                self._acked[0] = AckedData(
                    data=next_chunk[offset:],
                    data_size=next_chunk_size - offset,
                )
        self._acked_size -= size
        assert chunks_size == size
        return b''.join(chunks)

    def unacked_size(self) -> int:
        return sum(self._unacked.get_nowait().ack_size
                   for _ in range(self._unacked.qsize()))


class StreamsLimit:

    def __init__(self, limit: Optional[int] = None) -> None:
        self._limit = limit
        self._current = 0
        self._release = Event()

    def reached(self) -> bool:
        if self._limit is not None:
            return self._current >= self._limit
        else:
            return False

    async def wait(self) -> None:
        # TODO: use FIFO queue for waiters
        if self.reached():
            self._release.clear()
        await self._release.wait()

    def acquire(self) -> None:
        self._current += 1

    def release(self) -> None:
        self._current -= 1
        if not self.reached():
            self._release.set()

    def set(self, value: Optional[int]) -> None:
        assert value is None or value >= 0, value
        self._limit = value


class Connection:
    """
    Holds connection state (write_ready), and manages
    H2Connection <-> Transport communication
    """
    # stats
    streams_started = 0
    streams_succeeded = 0
    streams_failed = 0
    data_sent = 0
    data_received = 0
    messages_sent = 0
    messages_received = 0
    last_stream_created: Optional[float] = None
    last_data_sent: Optional[float] = None
    last_data_received: Optional[float] = None
    last_message_sent: Optional[float] = None
    last_message_received: Optional[float] = None
    last_headers_received: Optional[float] = None
    _ping_handle: Optional['asyncio.Task[None]'] = None
    _close_by_ping_handler: Optional[TimerHandle] = None

    def __init__(
        self,
        connection: H2Connection,
        transport: Transport,
        *,
        config: Configuration,
    ) -> None:
        self._connection = connection
        self._transport = transport
        self._config = config

        self.write_ready = Event()
        self.write_ready.set()

        self.stream_close_waiter = Event()

    def feed(self, data: bytes) -> List[H2Event]:
        return self._connection.receive_data(data)  # type: ignore

    def ack(self, stream_id: int, size: int) -> None:
        if size:
            self._connection.acknowledge_received_data(size, stream_id)
            self.flush()

    def pause_writing(self) -> None:
        self.write_ready.clear()

    def resume_writing(self) -> None:
        self.write_ready.set()

    def create_stream(
        self,
        *,
        stream_id: Optional[int] = None,
        wrapper: Optional[Wrapper] = None,
    ) -> 'Stream':
<<<<<<< HEAD
        if self._ping_handle is None:
            self.data_process()
        return Stream(self, self._connection, self._transport, loop=self._loop,
=======
        return Stream(self, self._connection, self._transport,
>>>>>>> cffca6e4
                      stream_id=stream_id, wrapper=wrapper)

    def flush(self) -> None:
        data = self._connection.data_to_send()
        if data:
            self._transport.write(data)

    def close(self) -> None:
        if hasattr(self, '_transport'):
            self._transport.close()
            # remove cyclic references to improve memory usage
            del self._transport
            if hasattr(self._connection, '_frame_dispatch_table'):
                del self._connection._frame_dispatch_table
        if self._ping_handle is not None:
            self._ping_handle.cancel()
        if self._close_by_ping_handler is not None:
            self._close_by_ping_handler.cancel()

    async def _ping(self) -> None:
        if self._config._keepalive_time is None or self._last_received() == 0:
            self._ping_handle = None
            return

        if not self._config._keepalive_permit_without_calls:
            count_of_connection = self.streams_started - self.streams_failed - \
                                  self.streams_succeeded
            if count_of_connection == 0:
                self._ping_handle = None
                return
        current_time = time.monotonic()
        time_to_next_ping = self._config._keepalive_time - (
                    current_time - self._last_received())
        while time_to_next_ping > 0:
            await asyncio.sleep(time_to_next_ping)
            current_time = time.monotonic()
            time_to_next_ping = self._config._keepalive_time - (
                        current_time - self._last_received())

        max_ping_count = self._config._http2_max_pings_without_data
        while (max_ping_count > 0 or
               self._config._http2_max_pings_without_data == 0):
            if self._config._http2_max_pings_without_data != 0:
                max_ping_count -= 1
            data = struct.pack('!Q', int(time.monotonic() * 10 ** 6))
            self._connection.ping(data)
            self.flush()
            if self._close_by_ping_handler is None:
                self._close_by_ping_handler = self._loop.call_later(
                    self._config._keepalive_timeout, self.close)
            await asyncio.sleep(
                self._config._http2_min_sent_ping_interval_without_data)

    def data_process(self) -> None:
        if self._ping_handle is not None:
            self._ping_handle.cancel()
        if self._close_by_ping_handler is not None:
            self._close_by_ping_handler.cancel()
            self._close_by_ping_handler = None
        self._ping_handle = self._loop.create_task(self._ping())

    def ping_process(self) -> None:
        if self._close_by_ping_handler is not None:
            self._close_by_ping_handler.cancel()
        self._close_by_ping_handler = self._loop.call_later(
            self._config._keepalive_timeout, self.close)

    def _last_received(self) -> float:
        times = [self.last_data_received, self.last_headers_received]
        times = [t for t in times if t is not None]
        if len(times) == 0:
            return 0.
        return cast(float, max(times))


_Headers = List[Tuple[str, str]]


class Stream:
    """
    API for working with streams, used by clients and request handlers
    """
    id: Optional[int] = None

    # stats
    created: Optional[float] = None
    data_sent = 0
    data_received = 0

    def __init__(
        self,
        connection: Connection,
        h2_connection: H2Connection,
        transport: Transport,
        *,
        stream_id: Optional[int] = None,
        wrapper: Optional[Wrapper] = None
    ) -> None:
        self.connection = connection
        self._h2_connection = h2_connection
        self._transport = transport
        self.wrapper = wrapper

        if stream_id is not None:
            self.init_stream(stream_id, self.connection)

        self.window_updated = Event()
        self.headers: Optional['_Headers'] = None
        self.headers_received = Event()
        self.trailers: Optional['_Headers'] = None
        self.trailers_received = Event()

    def init_stream(self, stream_id: int, connection: Connection) -> None:
        self.id = stream_id
        self.buffer = Buffer(partial(connection.ack, self.id))

        self.connection.streams_started += 1
        self.created = self.connection.last_stream_created = time.monotonic()

    async def recv_headers(self) -> _Headers:
        if self.headers is None:
            await self.headers_received.wait()
        assert self.headers is not None
        return self.headers

    async def recv_data(self, size: int) -> bytes:
        return await self.buffer.read(size)

    async def recv_trailers(self) -> _Headers:
        if self.trailers is None:
            await self.trailers_received.wait()
        assert self.trailers is not None
        return self.trailers

    async def send_request(
        self,
        headers: _Headers,
        end_stream: bool = False,
        *,
        _processor: 'EventsProcessor',
    ) -> Callable[[], None]:
        assert self.id is None, self.id
        while True:
            # this is the first thing we should check before even trying to
            # create new stream, because this wait() can be cancelled by timeout
            # and we wouldn't need to create new stream at all
            if not self.connection.write_ready.is_set():
                await self.connection.write_ready.wait()

            # `get_next_available_stream_id()` should be as close to
            # `connection.send_headers()` as possible, without any async
            # interruptions in between, see the docs on the
            # `get_next_available_stream_id()` method
            stream_id = self._h2_connection.get_next_available_stream_id()
            try:
                self._h2_connection.send_headers(stream_id, headers,
                                                 end_stream=end_stream)
            except TooManyStreamsError:
                # we're going to wait until any of currently opened streams will
                # be closed, and we will be able to open a new one
                # TODO: maybe implement FIFO for waiters, but this limit
                #       shouldn't be reached in a normal case, so why bother
                # TODO: maybe we should raise an exception here instead of
                #       waiting, if timeout wasn't set for the current request
                self.connection.stream_close_waiter.clear()
                await self.connection.stream_close_waiter.wait()
                # while we were trying to create a new stream, write buffer
                # can became full, so we need to repeat checks from checking
                # if we can write() data
                continue
            else:
                self.init_stream(stream_id, self.connection)
                release_stream = _processor.register(self)
                self._transport.write(self._h2_connection.data_to_send())
                return release_stream

    async def send_headers(
        self,
        headers: _Headers,
        end_stream: bool = False,
    ) -> None:
        assert self.id is not None
        if not self.connection.write_ready.is_set():
            await self.connection.write_ready.wait()

        # Workaround for the H2Connection.send_headers method, which will try
        # to create a new stream if it was removed earlier from the
        # H2Connection.streams, and therefore will raise StreamIDTooLowError
        if self.id not in self._h2_connection.streams:
            raise StreamClosedError(self.id)

        self._h2_connection.send_headers(self.id, headers,
                                         end_stream=end_stream)
        self._transport.write(self._h2_connection.data_to_send())

    async def send_data(self, data: bytes, end_stream: bool = False) -> None:
        f = BytesIO(data)
        f_pos, f_last = 0, len(data)

        while True:
            if not self.connection.write_ready.is_set():
                await self.connection.write_ready.wait()

            window = self._h2_connection.local_flow_control_window(self.id)
            # window can become negative
            if not window > 0:
                self.window_updated.clear()
                await self.window_updated.wait()
                # during "await" above other streams were able to send data and
                # decrease current window size, so try from the beginning
                continue

            max_frame_size = self._h2_connection.max_outbound_frame_size
            f_chunk = f.read(min(window, max_frame_size, f_last - f_pos))
            f_chunk_len = len(f_chunk)
            f_pos = f.tell()

            if f_pos == f_last:
                self._h2_connection.send_data(self.id, f_chunk,
                                              end_stream=end_stream)
                self._transport.write(self._h2_connection.data_to_send())
                self.data_sent += f_chunk_len
                self.connection.data_sent += f_chunk_len
                self.connection.last_data_sent = time.monotonic()
                break
            else:
                self._h2_connection.send_data(self.id, f_chunk)
                self._transport.write(self._h2_connection.data_to_send())
                self.data_sent += f_chunk_len
                self.connection.data_sent += f_chunk_len
                self.connection.last_data_sent = time.monotonic()

    async def end(self) -> None:
        if not self.connection.write_ready.is_set():
            await self.connection.write_ready.wait()
        self._h2_connection.end_stream(self.id)
        self._transport.write(self._h2_connection.data_to_send())

    async def reset(self, error_code: ErrorCodes = ErrorCodes.NO_ERROR) -> None:
        if not self.connection.write_ready.is_set():
            await self.connection.write_ready.wait()
        self._h2_connection.reset_stream(self.id, error_code=error_code)
        self._transport.write(self._h2_connection.data_to_send())

    def reset_nowait(
        self,
        error_code: ErrorCodes = ErrorCodes.NO_ERROR,
    ) -> None:
        self._h2_connection.reset_stream(self.id, error_code=error_code)
        if self.connection.write_ready.is_set():
            self._transport.write(self._h2_connection.data_to_send())

    def __ended__(self) -> None:
        self.buffer.eof()

    def __terminated__(self, reason: str) -> None:
        if self.wrapper is not None:
            self.wrapper.cancel(StreamTerminatedError(reason))

    @property
    def closable(self) -> bool:
        if self._h2_connection.state_machine.state is ConnectionState.CLOSED:
            return False
        stream = self._h2_connection.streams.get(self.id)
        if stream is None:
            return False
        return not stream.closed


class AbstractHandler(ABC):

    @abstractmethod
    def accept(
        self,
        stream: Stream,
        headers: _Headers,
        release_stream: Callable[[], None],
    ) -> None:
        pass

    @abstractmethod
    def cancel(self, stream: Stream) -> None:
        pass

    @abstractmethod
    def close(self) -> None:
        pass


_Streams = Dict[int, Stream]


class EventsProcessor:
    """
    H2 events processor, synchronous, not doing any IO, as hyper-h2 itself
    """
    def __init__(
        self,
        handler: AbstractHandler,
        connection: Connection,
    ) -> None:
        self.handler = handler
        self.connection = connection

        self.processors = {
            RequestReceived: self.process_request_received,
            ResponseReceived: self.process_response_received,
            RemoteSettingsChanged: self.process_remote_settings_changed,
            SettingsAcknowledged: self.process_settings_acknowledged,
            DataReceived: self.process_data_received,
            WindowUpdated: self.process_window_updated,
            TrailersReceived: self.process_trailers_received,
            StreamEnded: self.process_stream_ended,
            StreamReset: self.process_stream_reset,
            PriorityUpdated: self.process_priority_updated,
            ConnectionTerminated: self.process_connection_terminated,
            PingReceived: self.process_ping_received,
            PingAckReceived: self.process_ping_ack_received,
            PingAcknowledged: self.process_ping_ack_received,  # deprecated
        }

        self.streams: _Streams = {}

    def register(self, stream: Stream) -> Callable[[], None]:
        assert stream.id is not None
        self.streams[stream.id] = stream

        def release_stream(*, _streams: _Streams = self.streams) -> None:
            assert stream.id is not None
            _stream = _streams.pop(stream.id)
            self.connection.stream_close_waiter.set()
            self.connection.ack(stream.id, _stream.buffer.unacked_size())

        return release_stream

    def close(self, reason: str = 'Connection closed') -> None:
        self.connection.close()
        self.handler.close()
        for stream in self.streams.values():
            stream.__terminated__(reason)
        # remove cyclic references to improve memory usage
        if hasattr(self, 'processors'):
            del self.processors

    def process(self, event: H2Event) -> None:
        try:
            proc = self.processors[event.__class__]
        except KeyError:
            raise NotImplementedError(event)
        else:
            proc(event)

    def process_request_received(self, event: RequestReceived) -> None:
        stream = self.connection.create_stream(stream_id=event.stream_id)
        release_stream = self.register(stream)
        self.handler.accept(stream, event.headers, release_stream)
        # TODO: check EOF
        self.connection.last_headers_received = time.monotonic()
        self.connection.data_process()

    def process_response_received(self, event: ResponseReceived) -> None:
        stream = self.streams.get(event.stream_id)
        if stream is not None:
            stream.headers = event.headers
            stream.headers_received.set()

    def process_remote_settings_changed(
        self,
        event: RemoteSettingsChanged,
    ) -> None:
        if SettingCodes.INITIAL_WINDOW_SIZE in event.changed_settings:
            for stream in self.streams.values():
                stream.window_updated.set()

    def process_settings_acknowledged(
        self,
        event: SettingsAcknowledged,
    ) -> None:
        pass

    def process_data_received(self, event: DataReceived) -> None:
        size = len(event.data)
        stream = self.streams.get(event.stream_id)
        if stream is not None:
            stream.buffer.add(
                event.data,
                event.flow_controlled_length,
            )
            stream.data_received += size
        else:
            self.connection.ack(
                event.stream_id,
                event.flow_controlled_length,
            )
        self.connection.data_received += size
        self.connection.last_data_received = time.monotonic()
        self.connection.data_process()

    def process_window_updated(self, event: WindowUpdated) -> None:
        if event.stream_id == 0:
            for value in self.streams.values():
                value.window_updated.set()
        else:
            stream = self.streams.get(event.stream_id)
            if stream is not None:
                stream.window_updated.set()

    def process_trailers_received(self, event: TrailersReceived) -> None:
        stream = self.streams.get(event.stream_id)
        if stream is not None:
            stream.trailers = event.headers
            stream.trailers_received.set()

    def process_stream_ended(self, event: StreamEnded) -> None:
        stream = self.streams.get(event.stream_id)
        if stream is not None:
            stream.__ended__()

        self.connection.streams_succeeded += 1

    def process_stream_reset(self, event: StreamReset) -> None:
        stream = self.streams.get(event.stream_id)
        if stream is not None:
            if event.remote_reset:
                msg = ('Stream reset by remote party, error_code: {}'
                       .format(event.error_code))
            else:
                msg = 'Protocol error'
            stream.__terminated__(msg)
            self.handler.cancel(stream)

        self.connection.streams_failed += 1

    def process_priority_updated(self, event: PriorityUpdated) -> None:
        pass

    def process_connection_terminated(
        self,
        event: ConnectionTerminated,
    ) -> None:
        self.close(reason=(
            'Received GOAWAY frame, closing connection; error_code: {}'
            .format(event.error_code)
        ))

    def process_ping_received(self, event: PingReceived) -> None:
        self.connection.ping_process()

    def process_ping_ack_received(self, event: PingAckReceived) -> None:
        pass


class H2Protocol(Protocol):
    connection: Connection
    processor: EventsProcessor

    def __init__(
        self,
        handler: AbstractHandler,
        config: Configuration,
        h2_config: H2Configuration,
    ) -> None:
        self.handler = handler
        self.config = config
        self.h2_config = h2_config

    def connection_made(self, transport: BaseTransport) -> None:
        sock = transport.get_extra_info('socket')
        if sock is not None:
            _set_nodelay(sock)

        h2_conn = H2Connection(config=self.h2_config)
        h2_conn.initiate_connection()

        self.connection = Connection(
            h2_conn,
            cast(Transport, transport),
            config=self.config,
        )
        self.connection.flush()

        self.processor = EventsProcessor(self.handler, self.connection)

    def data_received(self, data: bytes) -> None:
        try:
            events = self.connection.feed(data)
        except ProtocolError:
            log.debug('Protocol error', exc_info=True)
            self.processor.close('Protocol error')
        else:
            self.connection.flush()
            for event in events:
                self.processor.process(event)
            self.connection.flush()

    def pause_writing(self) -> None:
        self.connection.pause_writing()

    def resume_writing(self) -> None:
        self.connection.resume_writing()

    def connection_lost(self, exc: Optional[BaseException]) -> None:
        self.processor.close(reason='Connection lost')<|MERGE_RESOLUTION|>--- conflicted
+++ resolved
@@ -8,12 +8,7 @@
 from abc import ABC, abstractmethod
 from typing import Optional, List, Tuple, Dict, NamedTuple, Callable
 from typing import cast, TYPE_CHECKING
-<<<<<<< HEAD
-from asyncio import Transport, Protocol, Event, AbstractEventLoop, \
-    BaseTransport, TimerHandle
-=======
-from asyncio import Transport, Protocol, Event, BaseTransport
->>>>>>> cffca6e4
+from asyncio import Transport, Protocol, Event, BaseTransport, TimerHandle
 from asyncio import Queue
 from functools import partial
 from collections import deque
@@ -225,13 +220,10 @@
         stream_id: Optional[int] = None,
         wrapper: Optional[Wrapper] = None,
     ) -> 'Stream':
-<<<<<<< HEAD
         if self._ping_handle is None:
             self.data_process()
-        return Stream(self, self._connection, self._transport, loop=self._loop,
-=======
+
         return Stream(self, self._connection, self._transport,
->>>>>>> cffca6e4
                       stream_id=stream_id, wrapper=wrapper)
 
     def flush(self) -> None:
@@ -280,8 +272,8 @@
             self._connection.ping(data)
             self.flush()
             if self._close_by_ping_handler is None:
-                self._close_by_ping_handler = self._loop.call_later(
-                    self._config._keepalive_timeout, self.close)
+                self._close_by_ping_handler = asyncio.get_event_loop().\
+                    call_later(self._config._keepalive_timeout, self.close)
             await asyncio.sleep(
                 self._config._http2_min_sent_ping_interval_without_data)
 
@@ -291,12 +283,12 @@
         if self._close_by_ping_handler is not None:
             self._close_by_ping_handler.cancel()
             self._close_by_ping_handler = None
-        self._ping_handle = self._loop.create_task(self._ping())
+        self._ping_handle = asyncio.get_event_loop().create_task(self._ping())
 
     def ping_process(self) -> None:
         if self._close_by_ping_handler is not None:
             self._close_by_ping_handler.cancel()
-        self._close_by_ping_handler = self._loop.call_later(
+        self._close_by_ping_handler = asyncio.get_event_loop().call_later(
             self._config._keepalive_timeout, self.close)
 
     def _last_received(self) -> float:
